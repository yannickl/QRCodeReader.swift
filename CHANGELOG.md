# Change log

<<<<<<< HEAD
## [Version 6.2.0](https://github.com/yannickl/QRCodeReader.swift/releases/tag/6.2.0)
Released on 2016-09-08.

- Deprecating all initializers expect `initWithBuilder` in order to remove them in the next version
=======
## [Version 7.0.0](https://github.com/yannickl/QRCodeReader.swift/releases/tag/7.0.0)
Released on 2016-06-15.

**Swift 3 supports**

- [REFACTORING] Use `QRCodeReaderViewControllerBuilder` instead of `QRCodeViewControllerBuilder`
- [REFACTORING] Remove all deprecated apis
- [ADD] Swift Package Manager supports

`QRCodeReader`:
- Use `didFindCode` instead of `didFindCodeBlock`
- Use `isRunning` instead of `running`
- Use `videoOrientation` instead of `videoOrientationFromDeviceOrientation`
- `hasFrontDevice` is a property
- `isTorchAvailable` is a property

## [Version 6.2.0](https://github.com/yannickl/QRCodeReader.swift/releases/tag/6.2.0)
Released on 2016-09-08.

- [REFACTORING] Deprecating all initializers expect `initWithBuilder` in order to remove them in the next version
>>>>>>> 10e87f15

## [Version 6.1.0](https://github.com/yannickl/QRCodeReader.swift/releases/tag/6.1.0)
Released on 2016-08-03.

<<<<<<< HEAD
- Hide/Display cancel button
=======
- [ADD] Hide/Display cancel button
>>>>>>> 10e87f15

## [Version 6.0.0](https://github.com/yannickl/QRCodeReader.swift/releases/tag/6.0.0)
Released on 2016-03-22.

**Swift 2.2 supports**

## [Version 5.4.0](https://github.com/yannickl/QRCodeReader.swift/releases/tag/5.4.0)
Released on 2016-03-14.

- [REFACTORING] make the `codeReader` property public
- [REFACTORING] Rename `completionBlock` of `QRCodeReader` to `codeDidFoundBlock`.
- [ADD] `stopScanningWhenCodeIsFound` flag to stop the scanner when a code is found.

## [Version 5.3.1](https://github.com/yannickl/QRCodeReader.swift/releases/tag/5.3.1)
Released on 2016-01-12.

- [FIX] `value` and `type` of `QRCodeReaderResult` are not optional.
- [REFACTORING] Rename `type` to `metadataType` in `QRCodeReaderResult`.

## [Version 5.3.0](https://github.com/yannickl/QRCodeReader.swift/releases/tag/5.3.0)
Released on 2016-01-11.

- [ADD] Return a `QRCodeReaderResult` instead of a string.
- [ADD] Convenience init with QRCode metadata type.
- [ADD] `QRCodeViewControllerBuilder` object with the corresponding init.

## [Version 5.2.1](https://github.com/yannickl/QRCodeReader.swift/releases/tag/5.2.1)
Released on 2015-11-07.

- [FIX] Switch camera and toggle button under status bar [#35](https://github.com/yannickl/QRCodeReader.swift/issues/35)

## [Version 5.2.0](https://github.com/yannickl/QRCodeReader.swift/releases/tag/5.2.0)
Released on 2015-10-20.

- [UPDATE] Remove the final attribute of the `QRCodeReaderViewController`

## [Version 5.1.1](https://github.com/yannickl/QRCodeReader.swift/releases/tag/5.1.1)
Released on 2015-10-16.

- [FIX] `isAvailable` access control property [#29](https://github.com/yannickl/QRCodeReader.swift/pull/29)

## [Version 5.1.0](https://github.com/yannickl/QRCodeReader.swift/releases/tag/5.1.0)
Released on 2015-10-06.

- [ADD] Options for hiding switch camera button and toggling torch on/off [#27](https://github.com/yannickl/QRCodeReader.swift/pull/27)

## [Version 5.0.0](https://github.com/yannickl/QRCodeReader.swift/releases/tag/5.0.0)
Released on 2015-09-17.

**Swift 2 supports**

- [ADD] Carthage supports

## [Version 4.3.0](https://github.com/yannickl/QRCodeReader.swift/releases/tag/4.3.0)
Released on 2015-07-10.

- [UPDATE] Make the `defaultDeviceInput`, the `frontDeviceInput` and the `metadataOutput` properties accessible in read-only mode

## [Version 4.2.0](https://github.com/yannickl/QRCodeReader.swift/releases/tag/4.2.0)
Released on 2015-05-23.

- [ADD] Init param to delay the start of scanning if necessary
- [FIX] Readme [#17](https://github.com/yannickl/QRCodeReader.swift/pull/17)
- [FIX] Check the nullity of the defaultDeviceInput

## [Version 4.1.0](https://github.com/yannickl/QRCodeReader.swift/releases/tag/4.1.0)
Released on 2015-04-15.

- [ADD] `running` property

## [Version 4.0.0](https://github.com/yannickl/QRCodeReader.swift/releases/tag/4.0.0)
Released on 2015-04-11.

**Swift 1.2 supports**

## [Version 3.1.8](https://github.com/yannickl/QRCodeReader.swift/releases/tag/3.1.8)
Released on 2015-03-28.

- [ADD] Support all code types
- [FIX] Many access methods [#10](https://github.com/yannickl/QRCodeReader.swift/pull/10)

## [Version 3.1.0](https://github.com/yannickl/QRCodeReader.swift/releases/tag/3.1.0)
Released on 2015-03-04.

- [ADD] `isAvailable` method
- [ADD] `areMetadataObjectTypesAvailable` method

## [Version 3.0.0](https://github.com/yannickl/QRCodeReader.swift/releases/tag/3.0.0)
Released on 2015-03-01.

- [REFACTORING] Split the `QRCodeReaderViewController` and `QRCodeReader`

## [Version 2.0.0](https://github.com/yannickl/QRCodeReader.swift/releases/tag/2.0.0)
Released on 2015-02-28.

- [ADD] Front camera supports
- [ADD] Overlay view
- [ADD] Cocoapods supports
- [FIX] Adjust layer when orientation did change [#1](https://github.com/yannickl/QRCodeReader.swift/pull/1)
- [FIX] Stop scanning when QRCode was read

## [Version 1.0.0](https://github.com/yannickl/QRCodeReader.swift/releases/tag/1.0.0)
Released on 2014-09-14.

- Initialize with cancel button title
- Supports only the default camera
- Supports only `AVMetadataObjectTypeQRCode`<|MERGE_RESOLUTION|>--- conflicted
+++ resolved
@@ -1,13 +1,7 @@
 # Change log
 
-<<<<<<< HEAD
-## [Version 6.2.0](https://github.com/yannickl/QRCodeReader.swift/releases/tag/6.2.0)
-Released on 2016-09-08.
-
-- Deprecating all initializers expect `initWithBuilder` in order to remove them in the next version
-=======
 ## [Version 7.0.0](https://github.com/yannickl/QRCodeReader.swift/releases/tag/7.0.0)
-Released on 2016-06-15.
+Released on 2016-09-13.
 
 **Swift 3 supports**
 
@@ -26,16 +20,11 @@
 Released on 2016-09-08.
 
 - [REFACTORING] Deprecating all initializers expect `initWithBuilder` in order to remove them in the next version
->>>>>>> 10e87f15
 
 ## [Version 6.1.0](https://github.com/yannickl/QRCodeReader.swift/releases/tag/6.1.0)
 Released on 2016-08-03.
 
-<<<<<<< HEAD
-- Hide/Display cancel button
-=======
 - [ADD] Hide/Display cancel button
->>>>>>> 10e87f15
 
 ## [Version 6.0.0](https://github.com/yannickl/QRCodeReader.swift/releases/tag/6.0.0)
 Released on 2016-03-22.
